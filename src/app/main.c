#include "main.h"

#include <stdbool.h>
#include <string.h>
#include <stdio.h>
#include <math.h>

#include "boot.h"
#include "can.h"
#include "clock.h"
#include "gpio.h"
#include "usart.h"
#include "adc.h"
#include "timeout.h"
#include "rtc.h"
#include "error_handler.h"
#include "rtt.h"

#include "imu.h"

#include "FreeRTOS.h"
#include "queue.h"
#include "task.h"

<<<<<<< HEAD
void heartbeat_task(void *pvParameters) {
    (void) pvParameters;
    while(true) {
        core_GPIO_toggle_heartbeat();
        vTaskDelay(100 * portTICK_PERIOD_MS);
    }
}

int main(void)
{
=======
#include <stm32g4xx_hal.h>
#include <stm32g4xx_hal_rtc.h>
#include <stm32g4xx_hal_pwr.h>


void heartbeat_task(void *pvParameters) {
    (void) pvParameters;
    TickType_t nextWakeTime = xTaskGetTickCount();
    while(true) {
        core_GPIO_toggle_heartbeat();
        //RTC->ICSR &= ~RTC_ICSR_RSF;
        //while (!(RTC->ICSR & RTC_ICSR_RSF));
        //struct tm time;
        //core_RTC_get_time(&time);
        //sprintf(txbuf, "ssr: %08x, tr: %08x, dr: %08x\r\n", ssr, tr, dr);
        //strftime(txbuf, 128, "%Y/%m/%d %H:%M:%S ", &time);
        //sprintf(txbuf+strlen(txbuf), "%ld\r\n", core_RTC_get_usec());
        //core_USART_transmit(USART1, txbuf, strlen(txbuf));
        //vTaskDelay(100 * portTICK_PERIOD_MS);
        vTaskDelayUntil(&nextWakeTime, 100);
        core_CAN_send_message(FDCAN1, 7, 2, 0x55ff);
    }
}

void core_boot_external_enter() {

}

void core_boot_external_exit() {

}

void core_boot_external_read(uint8_t *ptr, uint32_t address, uint32_t length) {

}

void core_boot_external_write(uint8_t *ptr, uint32_t address, uint32_t length) {

}

int main(void) {
>>>>>>> 7a047c3e
    HAL_Init();
    // Drivers
    core_heartbeat_init(GPIOA, GPIO_PIN_5);
    core_GPIO_set_heartbeat(GPIO_PIN_RESET);

    if (!core_clock_init()) error_handler();
<<<<<<< HEAD
    core_RTT_init();
    rprintf("RTT working\n");


    int err;
    err = xTaskCreate(heartbeat_task,
        "heartbeat",
        1000,
        NULL,
        4,
        NULL);
=======
    if (!core_CAN_init(FDCAN1, 1000000)) error_handler();
    core_boot_init();

    int err;
    err = xTaskCreate(heartbeat_task, "heartbeat", 1000, NULL, 4, NULL);
>>>>>>> 7a047c3e
    if (err != pdPASS) {
        error_handler();
    }

    NVIC_SetPriorityGrouping(NVIC_PRIORITYGROUP_4);

    // hand control over to FreeRTOS
    vTaskStartScheduler();

    // we should not get here ever
    error_handler();
    return 1;
}

// Called when stack overflows from rtos
// Not needed in header, since included in FreeRTOS-Kernel/include/task.h
void vApplicationStackOverflowHook( TaskHandle_t xTask, char *pcTaskName)
{
    (void) xTask;
    (void) pcTaskName;

    error_handler();
}<|MERGE_RESOLUTION|>--- conflicted
+++ resolved
@@ -14,7 +14,6 @@
 #include "timeout.h"
 #include "rtc.h"
 #include "error_handler.h"
-#include "rtt.h"
 
 #include "imu.h"
 
@@ -22,18 +21,6 @@
 #include "queue.h"
 #include "task.h"
 
-<<<<<<< HEAD
-void heartbeat_task(void *pvParameters) {
-    (void) pvParameters;
-    while(true) {
-        core_GPIO_toggle_heartbeat();
-        vTaskDelay(100 * portTICK_PERIOD_MS);
-    }
-}
-
-int main(void)
-{
-=======
 #include <stm32g4xx_hal.h>
 #include <stm32g4xx_hal_rtc.h>
 #include <stm32g4xx_hal_pwr.h>
@@ -75,32 +62,18 @@
 }
 
 int main(void) {
->>>>>>> 7a047c3e
     HAL_Init();
+
     // Drivers
     core_heartbeat_init(GPIOA, GPIO_PIN_5);
     core_GPIO_set_heartbeat(GPIO_PIN_RESET);
 
     if (!core_clock_init()) error_handler();
-<<<<<<< HEAD
-    core_RTT_init();
-    rprintf("RTT working\n");
-
-
-    int err;
-    err = xTaskCreate(heartbeat_task,
-        "heartbeat",
-        1000,
-        NULL,
-        4,
-        NULL);
-=======
     if (!core_CAN_init(FDCAN1, 1000000)) error_handler();
     core_boot_init();
 
     int err;
     err = xTaskCreate(heartbeat_task, "heartbeat", 1000, NULL, 4, NULL);
->>>>>>> 7a047c3e
     if (err != pdPASS) {
         error_handler();
     }
