#pragma once

#include "clock.h"
#include "timestamp.h"
#include "core_config.h"
#include <stdbool.h>
#include <stdint.h>

#include "FreeRTOS.h"
#include "queue.h"
#include "semphr.h"
#include "message_buffer.h"


typedef struct
{
    int id;
    int dlc;
    uint64_t data;
} CanMessage_s;

typedef struct
{
    int id;
    int dlc;
    bool use_fd;
    uint8_t data[64];
} CanExtendedMessage_s;

typedef struct core_CAN_module_s {
    FDCAN_HandleTypeDef hfdcan;         /**< @brief HAL FDCAN handle **/
    QueueHandle_t can_queue_rx;         /**< @brief Handle for FreeRTOS RX queue **/
    QueueHandle_t can_queue_tx;         /**< @brief Handle for FreeRTOS TX queue **/
    MessageBufferHandle_t msgbuf;       /**< @brief Handle for FreeRTOS RX message buffer **/
    SemaphoreHandle_t can_tx_semaphore; /**< @brief TX semaphore, taken when a message is added
                                                    to the hardware FIFO and given when
                                                    transmission completes. **/
    uint32_t timestamp_msb;             /**< @brief Most significant bits of the timestamp for
                                                    the most recently received packet. **/
    uint8_t fdcan_num_standard_filters;
    uint8_t fdcan_num_extended_filters;
    uint8_t autort;
    uint8_t use_fd;
} core_CAN_module_t;

<<<<<<< HEAD
=======
/**
  * @struct core_CAN_head_s
  * @brief  Header for a CAN packet
  */
typedef struct core_CAN_head_s {
    uint8_t type;           /**< @brief Packet type **/
    uint8_t length : 7;     /**< @brief Length of the packet not including the header **/
    uint8_t fdf : 1;        /**< @brief 1 for FD frames, 0 otherwise **/
    uint16_t timestamp;     /**< @brief Timestamp for received packets **/
    uint32_t id : 29;       /**< @brief CAN ID **/
    uint8_t rtr : 1;        /**< @brief Indicates if the frame was a remote transmission request **/
    uint8_t xtd : 1;        /**< @brief Indicates if the ID is an extended ID **/
    uint8_t esi : 1;        /**< @brief Indicates if the transmitting node is error passive **/
} core_CAN_head_t;

>>>>>>> 7a047c3e
typedef struct core_CAN_errors_s {
    uint16_t arbitration_error;
    uint16_t data_error;
    uint16_t bus_off;
} core_CAN_errors_t;

extern const uint8_t core_CAN_dlc_lookup[16];
extern core_CAN_errors_t core_CAN_errors;

bool core_CAN_init(FDCAN_GlobalTypeDef *fdcan, uint32_t baudrate);
core_CAN_module_t *core_CAN_convert(FDCAN_GlobalTypeDef *fdcan);

#define core_CAN_enable_timestamps core_timestamp_init

bool core_CAN_send_message(FDCAN_GlobalTypeDef *can, uint32_t id, uint8_t dlc, uint64_t data);
bool core_CAN_send_fd_message(FDCAN_GlobalTypeDef *can, uint32_t id, uint8_t dlc, uint8_t *data);
bool core_CAN_add_message_to_tx_queue(FDCAN_GlobalTypeDef *can, uint32_t id, uint8_t dlc, uint64_t data);
bool core_CAN_add_extended_message_to_tx_queue(FDCAN_GlobalTypeDef *can, uint32_t id, uint8_t dlc, uint8_t *data);
bool core_CAN_send_from_tx_queue_task(FDCAN_GlobalTypeDef *can);

bool core_CAN_receive_from_queue(FDCAN_GlobalTypeDef *can, CanMessage_s *received_message);
bool core_CAN_receive_extended_from_queue(FDCAN_GlobalTypeDef *can, CanExtendedMessage_s *received_message);
uint8_t core_CAN_receive_from_msgbuf(FDCAN_GlobalTypeDef *can, uint8_t *buf);

bool core_CAN_add_filter(FDCAN_GlobalTypeDef *can, bool isExtended, uint32_t id1, uint32_t id2);

/* STATIC FUNCTIONS (DECLARED/DEFINED IN CAN.C)
static bool CAN_send_message(FDCAN_GlobalTypeDef *can, uint32_t id, uint8_t dlc, uint64_t data);
static void rx_handler(FDCAN_GlobalTypeDef *can);
static void add_CAN_message_to_rx_queue(FDCAN_GlobalTypeDef *can, uint32_t id, uint8_t dlc, uint8_t *data);
*/<|MERGE_RESOLUTION|>--- conflicted
+++ resolved
@@ -43,8 +43,6 @@
     uint8_t use_fd;
 } core_CAN_module_t;
 
-<<<<<<< HEAD
-=======
 /**
   * @struct core_CAN_head_s
   * @brief  Header for a CAN packet
@@ -60,7 +58,6 @@
     uint8_t esi : 1;        /**< @brief Indicates if the transmitting node is error passive **/
 } core_CAN_head_t;
 
->>>>>>> 7a047c3e
 typedef struct core_CAN_errors_s {
     uint16_t arbitration_error;
     uint16_t data_error;
