--- conflicted
+++ resolved
@@ -93,11 +93,7 @@
 
 const uint8_t core_CAN_dlc_lookup[16] = {0, 1, 2, 3, 4, 5, 6, 7, 8, 12, 16, 20, 24, 32, 48, 64};
 core_CAN_errors_t core_CAN_errors = {0};
-<<<<<<< HEAD
-=======
-
 uint32_t msgbuf_overflow = 0;
->>>>>>> 7a047c3e
 
 static void rx_handler(FDCAN_GlobalTypeDef *can);
 #if CORE_CAN_USE_MSGBUF != 1
@@ -484,10 +480,6 @@
     header.FDFormat = FDCAN_FD_CAN;
     header.TxEventFifoControl = FDCAN_STORE_TX_EVENTS;
     header.MessageMarker = 0;
-<<<<<<< HEAD
-=======
-
->>>>>>> 7a047c3e
 #if (!defined(CORE_CAN_BUS_OFF_BLOCK)) || (CORE_CAN_BUS_OFF_BLOCK == 1)
     while ((can->PSR & (0x3 << 3)) != (0x01 << 3));
 #else
@@ -515,12 +507,7 @@
         FDCAN_RxHeaderTypeDef header;
 
         // Retrieve Rx messages from RX FIFO0
-<<<<<<< HEAD
-        while (HAL_FDCAN_GetRxMessage(&(p_can->hfdcan), FDCAN_RX_FIFO0, &header, data) == HAL_OK) {
-            //core_GPIO_toggle_heartbeat();
-=======
         while (HAL_FDCAN_GetRxMessage(&(p_can->hfdcan), FDCAN_RX_FIFO0, &header, can_temp+8) == HAL_OK) {
->>>>>>> 7a047c3e
             // Enter the bootloader if the the boot ID or the broadcast ID is received
             if ((header.IdType == FDCAN_EXTENDED_ID) && ((header.Identifier == (CORE_BOOT_FDCAN_ID << 18)) || (header.Identifier == (0x7ff << 18))) && (can_temp[8] == 0x55)) {
                 //core_GPIO_toggle_heartbeat();
