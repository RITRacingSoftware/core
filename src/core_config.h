/**
  * @file   core_config.h
  * @brief  Configuration file for the core library
  */

#ifndef CORE_CORE_CONFIG_H
#define CORE_CORE_CONFIG_H

/**
  * @brief  Name of the program. This is stored to the .progname section and
  *         can read be the bootloader to identify the stored program.
  */
#define PROGRAM_NAME_STRING "Bootloader test"

/***************** CLOCK PARAMETERS ****************************/
/***************************************************************/
/**
  * @brief  Use the external oscillator. If not defined, the internal
  *         oscillator will be used instead
  */
#define CORE_CLOCK_USE_HSE 0
/**
  * @brief  Frequency of the external oscillator in kHz
  */
#define CORE_CLOCK_HSE_FREQ 24000
/**
  * @brief  Desired system clock frequency in kHz
  */
#define CORE_CLOCK_SYSCLK_FREQ 160000
/**
  * @brief  Frequency of the internal oscillator in kHz
  */
#define CORE_CLOCK_HSI_FREQ 16000
/**
  * @brief  Divider for the P output on the PLL
  */
#define CORE_CLOCK_PLLP_DIV 12

/***************** ERROR HANDLER PARAMETERS ********************/
/***************************************************************/
/**
  * @brief  Delay between toggling the heartbeat LED in the error handler.
  */
#define CORE_ERROR_HANDLER_BLINK_DELAY 200000


/********************** CAN PARAMETERS *************************/
/***************************************************************/
/**
  * @brief  Number of CAN messages that can be stored in the CAN FreeRTOS queue
  */
#define CORE_CAN_QUEUE_LENGTH 15
/**
  * @brief  Timeout waiting for RX queue
  */
#define CORE_CAN_RX_TIMEOUT 100
/**
  * @brief  Disable CAN FreeRTOS TX queues
  */
#define CORE_CAN_DISABLE_TX_QUEUE 0

/**
  * @brief If set, calls to core_CAN_send_message will block
  *        until the bus exits the bus-off state
  */
#define CORE_CAN_BUS_OFF_BLOCK 1

<<<<<<< HEAD
=======
/**
  * @brief  Use FreeRTOS message buffers instead of queues for received data
  */
#define CORE_CAN_USE_MSGBUF 1
/**
  * @brief  Transmit timestamp messages in all message buffers when the CAN
  *         timestamp counter overflows.
  */
#define CORE_CAN_TIMESTAMP 1
/**
  * @brief  Use hardware timestamping when possible
  */
#define CORE_CAN_HW_TIMESTAMP 1
/**
  * @brief  Timer that stores the upper bits of the CAN timestamp
  */
#define CORE_CAN_TIMER  TIM2

#define CORE_CAN_MSGBUF1_SIZE 1024
#define CORE_CAN_MSGBUF2_SIZE 0
#define CORE_CAN_MSGBUF3_SIZE 0
#define CORE_FDCAN1_MSGBUF 1
#define CORE_FDCAN2_MSGBUF 1
#define CORE_FDCAN3_MSGBUF 1

>>>>>>> 7a047c3e
// Ports and pins for CAN communication
#define CORE_FDCAN1_TX_PORT GPIOA
#define CORE_FDCAN1_TX_PIN  GPIO_PIN_12
#define CORE_FDCAN1_TX_AF   9
#define CORE_FDCAN1_RX_PORT GPIOA
#define CORE_FDCAN1_RX_PIN  GPIO_PIN_11
#define CORE_FDCAN1_RX_AF   9

#define CORE_FDCAN2_TX_PORT GPIOB
#define CORE_FDCAN2_TX_PIN  GPIO_PIN_13
#define CORE_FDCAN2_TX_AF   9
#define CORE_FDCAN2_RX_PORT GPIOB
#define CORE_FDCAN2_RX_PIN  GPIO_PIN_12
#define CORE_FDCAN2_RX_AF   9

#define CORE_FDCAN3_TX_PORT GPIOA
#define CORE_FDCAN3_TX_PIN  GPIO_PIN_15
#define CORE_FDCAN3_TX_AF   11
#define CORE_FDCAN3_RX_PORT GPIOB
#define CORE_FDCAN3_RX_PIN  GPIO_PIN_3
#define CORE_FDCAN3_RX_AF   11

// Filters
#define CORE_FDCAN1_MAX_STANDARD_FILTER_NUM 28
#define CORE_FDCAN1_MAX_EXTENDED_FILTER_NUM 8
#define CORE_FDCAN2_MAX_STANDARD_FILTER_NUM 28
#define CORE_FDCAN2_MAX_EXTENDED_FILTER_NUM 8
#define CORE_FDCAN3_MAX_STANDARD_FILTER_NUM 28
#define CORE_FDCAN3_MAX_EXTENDED_FILTER_NUM 8

// Auto-retransmission config
#define CORE_FDCAN1_AUTO_RETRANSMISSION 1
#define CORE_FDCAN2_AUTO_RETRANSMISSION 1
#define CORE_FDCAN3_AUTO_RETRANSMISSION 1

// CAN FD config
#define CORE_FDCAN1_USE_FD 1
#define CORE_FDCAN2_USE_FD 1
#define CORE_FDCAN3_USE_FD 0

/********************* SPI PARAMETERS **************************/
/***************************************************************/
#define CORE_SPI1_SCK_PORT  GPIOA
#define CORE_SPI1_SCK_PIN   GPIO_PIN_5
#define CORE_SPI1_SCK_AF    5
#define CORE_SPI1_MISO_PORT GPIOA
#define CORE_SPI1_MISO_PIN  GPIO_PIN_6
#define CORE_SPI1_MISO_AF   5
#define CORE_SPI1_MOSI_PORT GPIOA
#define CORE_SPI1_MOSI_PIN  GPIO_PIN_7
#define CORE_SPI1_MOSI_AF   5
/**
  * @brief  Divider for SPI1 clock. SPI speed = SYSCLK / 2**(CORE_SPI1_DIVIDER + 1)
  */
#define CORE_SPI1_DIVIDER   7
/**
  * @brief  Size of an SPI transfer in bits
  */
#define CORE_SPI1_DATA_SIZE 8
#define CORE_SPI1_MASTER    1

#define CORE_SPI2_SCK_PORT  GPIOB
#define CORE_SPI2_SCK_PIN   GPIO_PIN_13
#define CORE_SPI2_SCK_AF    5
#define CORE_SPI2_MISO_PORT GPIOB
#define CORE_SPI2_MISO_PIN  GPIO_PIN_14
#define CORE_SPI2_MISO_AF   5
#define CORE_SPI2_MOSI_PORT GPIOB
#define CORE_SPI2_MOSI_PIN  GPIO_PIN_15
#define CORE_SPI2_MOSI_AF   5
/**
  * @brief  Divider for SPI2 clock. SPI speed = SYSCLK / 2**(CORE_SPI2_DIVIDER + 1)
  */
#define CORE_SPI2_DIVIDER   7
/**
  * @brief  Size of an SPI transfer in bits
  */
#define CORE_SPI2_DATA_SIZE 8
#define CORE_SPI2_MASTER    1

#define CORE_SPI3_SCK_PORT  GPIOC
#define CORE_SPI3_SCK_PIN   GPIO_PIN_10
#define CORE_SPI3_SCK_AF    6
#define CORE_SPI3_MISO_PORT GPIOC
#define CORE_SPI3_MISO_PIN  GPIO_PIN_11
#define CORE_SPI3_MISO_AF   6
#define CORE_SPI3_MOSI_PORT GPIOC
#define CORE_SPI3_MOSI_PIN  GPIO_PIN_12
#define CORE_SPI3_MOSI_AF   6
/**
  * @brief  Divider for SPI3 clock. SPI speed = SYSCLK / 2**(CORE_SPI3_DIVIDER + 1)
  */
#define CORE_SPI3_DIVIDER   7
/**
  * @brief  Size of an SPI transfer in bits
  */
#define CORE_SPI3_DATA_SIZE 8
#define CORE_SPI3_MASTER    1

#define CORE_SPI4_SCK_PORT  GPIOE
#define CORE_SPI4_SCK_PIN   GPIO_PIN_12
#define CORE_SPI4_SCK_AF    5
#define CORE_SPI4_MISO_PORT GPIOE
#define CORE_SPI4_MISO_PIN  GPIO_PIN_13
#define CORE_SPI4_MISO_AF   5
#define CORE_SPI4_MOSI_PORT GPIOE
#define CORE_SPI4_MOSI_PIN  GPIO_PIN_14
#define CORE_SPI4_MOSI_AF   5
/**
  * @brief  Divider for SPI4 clock. SPI speed = SYSCLK / 2**(CORE_SPI4_DIVIDER + 1)
  */
#define CORE_SPI4_DIVIDER   7
/**
  * @brief  Size of an SPI transfer in bits
  */
#define CORE_SPI4_DATA_SIZE 8
#define CORE_SPI4_MASTER    1


/******************** USART PARAMETERS *************************/
/***************************************************************/
/**
  * @brief  Size of the internal RX buffer. One buffer will be created for each
  *         USART module
  */
#define CORE_USART_RXBUFLEN 512
/**
  * @brief  Number of bits periods that must elapse since the most recent
  *         transmission for the receive interrupt to trigger
  */
#define CORE_USART_RX_TIMEOUT 64

/**
  * @brief  Enable the uprintf function
  */
#define CORE_USART_UPRINTF 1
/**
  * @brief  Size of the transmit buffer to which uprintf stores characters to
  *         be transmitted. The tranmit buffer is shared and is only defined 
  *         when uprintf is enabled
  */
#define CORE_USART_TXBUFLEN 512

#define CORE_USART1_PORT GPIOC
#define CORE_USART1_PINS (GPIO_PIN_4 | GPIO_PIN_5)
//#define CORE_USART2_PORT GPIOB
//#define CORE_USART2_PINS (GPIO_PIN_3 | GPIO_PIN_4)
#define CORE_USART2_PORT GPIOA
#define CORE_USART2_PINS (GPIO_PIN_3 | GPIO_PIN_2)
#define CORE_USART3_PORT GPIOC
#define CORE_USART3_PINS (GPIO_PIN_10 | GPIO_PIN_11)


/*********************** RTC PARAMETERS ************************/
/***************************************************************/
#define CORE_RTC_CENTURY 2000

/******************** BOOTLOADER PARAMETERS ********************/
/***************************************************************/
/**
  * @brief  FDCAN module over which the chip can be programmed via the bootloader
  */
#define CORE_BOOT_FDCAN FDCAN1
/**
  * @brief  Bootloader board ID
  */
#define CORE_BOOT_FDCAN_ID 0x004
/**
  * @brief  Bootloader master ID. Status packets from the bootloader will have
  *         this value in the ID field of the extended CAN ID.
  */
#define CORE_BOOT_FDCAN_MASTER_ID 0x084
/**
  * @brief  Broadcast ID to which this board will respond. Only used for bank
  *         enumeration and reset.
  */
#define CORE_BOOT_FDCAN_BROADCAST_ID 0x7ff
/**
  * @brief  Enable external programming
  */
#define CORE_BOOT_EXTERNAL 1

/********************* TIMEOUT PARAMETERS **********************/
/***************************************************************/
/**
 * @brief Number of timeouts used
 */
#define CORE_TIMEOUT_NUM 5

#endif //CORE_CORE_CONFIG_H<|MERGE_RESOLUTION|>--- conflicted
+++ resolved
@@ -18,7 +18,7 @@
   * @brief  Use the external oscillator. If not defined, the internal
   *         oscillator will be used instead
   */
-#define CORE_CLOCK_USE_HSE 0
+#define CORE_CLOCK_USE_HSE 1
 /**
   * @brief  Frequency of the external oscillator in kHz
   */
@@ -46,6 +46,10 @@
 
 /********************** CAN PARAMETERS *************************/
 /***************************************************************/
+/**
+  * @brief  CAN bitrate in bits per second
+  */
+#define CORE_CAN_BITRATE 1000000
 /**
   * @brief  Number of CAN messages that can be stored in the CAN FreeRTOS queue
   */
@@ -65,8 +69,6 @@
   */
 #define CORE_CAN_BUS_OFF_BLOCK 1
 
-<<<<<<< HEAD
-=======
 /**
   * @brief  Use FreeRTOS message buffers instead of queues for received data
   */
@@ -92,7 +94,6 @@
 #define CORE_FDCAN2_MSGBUF 1
 #define CORE_FDCAN3_MSGBUF 1
 
->>>>>>> 7a047c3e
 // Ports and pins for CAN communication
 #define CORE_FDCAN1_TX_PORT GPIOA
 #define CORE_FDCAN1_TX_PIN  GPIO_PIN_12
@@ -129,7 +130,7 @@
 #define CORE_FDCAN3_AUTO_RETRANSMISSION 1
 
 // CAN FD config
-#define CORE_FDCAN1_USE_FD 1
+#define CORE_FDCAN1_USE_FD 0
 #define CORE_FDCAN2_USE_FD 1
 #define CORE_FDCAN3_USE_FD 0
 
@@ -255,7 +256,7 @@
 /**
   * @brief  FDCAN module over which the chip can be programmed via the bootloader
   */
-#define CORE_BOOT_FDCAN FDCAN1
+#define CORE_BOOT_FDCAN FDCAN2
 /**
   * @brief  Bootloader board ID
   */
@@ -270,10 +271,11 @@
   *         enumeration and reset.
   */
 #define CORE_BOOT_FDCAN_BROADCAST_ID 0x7ff
+
 /**
   * @brief  Enable external programming
   */
-#define CORE_BOOT_EXTERNAL 1
+#define CORE_BOOT_EXTERNAL 0
 
 /********************* TIMEOUT PARAMETERS **********************/
 /***************************************************************/
